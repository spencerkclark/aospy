"""model.py: Model class of aospy for storing attributes of a GCM."""
import glob
import os

import numpy as np
import netCDF4

from .constants import r_e
from .io import get_nc_direc_repo
from .utils import dict_name_keys, level_thickness


class Model(object):
    """Parameters of local data associated with a single climate model."""
    def __init__(self, name='', description='', proj=False, nc_grid_paths=(),
                 nc_dur=False, nc_start_yr=False, nc_end_yr=False,
                 nc_start_month=False, nc_end_month=False,
                 default_yr_range=False, runs={}, default_runs={},
                 load_grid_data=False, nc_dir_struc=False, nc_direc=False,
                 repo_version=-1):
        self.name = name
        self.description = description
        self.proj = proj

        self.nc_direc = nc_direc
        if nc_dir_struc == 'gfdl_repo':
            self.repo_version = repo_version
            self.nc_grid_paths = self.find_nc_direc_repo()
        else:
            self.nc_grid_paths = nc_grid_paths
        self.nc_dir_struc = nc_dir_struc

        self.nc_start_yr = nc_start_yr
        self.nc_end_yr = nc_end_yr
        self.nc_start_month = nc_start_month
        self.nc_end_month = nc_end_month
        self.nc_dur = nc_dur


        self.default_yr_range = default_yr_range
        self.runs = dict_name_keys(runs)
        [setattr(run, 'parent', self) for run in self.runs.values()]
        if default_runs:
            self.default_runs = dict_name_keys(default_runs)
        else:
            self.default_runs = {}

        self.grid_data_is_set = False
        if load_grid_data:
            self.set_grid_data()
            self.grid_data_is_set = True

    def __str__(self):
        return 'Model instance "' + self.name + '"'

    __repr__ = __str__

    def find_nc_direc_repo(self, run_name='amip', var_name='ta',
                           direc_sub='mon/atmos/Amon/r1i1p1'):
        """Find the netCDF files used to populate grid attrs for a GFDL repo"""
        direc = os.path.join(self.nc_direc, run_name, direc_sub)
        direc_full = get_nc_direc_repo(direc, var_name,
                                       version=self.repo_version)
        # Some repos have all variables in the same directory.
        files = glob.glob(os.path.join(direc_full, var_name + '_*.nc'))
        if len(files) == 0:
            files = glob.glob(os.path.join(direc_full, var_name,
                                           var_name + '_*.nc'))
        # Others have subdirectories for each variable.
        if len(files) > 0:
            files.sort()
            return files
        else:
            raise IOError("Specified files don't exist for var name '%s' "
                          "in directory '%s" % (var_name, direc_full))

        return glob.glob(os.path.join(direc_full, var_name + '_*.nc'))


    def _get_nc_grid(self):
        """Get the nc_grid of an aospy object."""
        nc_objs = []
        for path in self.nc_grid_paths:
            try:
                nc_obj = netCDF4.MFDataset(path)
            except RuntimeError:
                nc_obj = netCDF4.MFDataset([path])
            nc_objs.append(nc_obj)
        return tuple(nc_objs)

    def _get_nc_grid_attr(self, nc_grid, attr_name):
        """Get attribute from the nc_grid file(s)."""
        for nc in nc_grid:
            try:
                return nc.variables[attr_name][:]
            except KeyError:
                pass
        raise KeyError

    def _set_mult_nc_grid_attr(self):
        """
        Set multiple attrs from grid file given their names in the grid file.
        """
        grid_attrs = {
            'lat':         ('lat', 'latitude', 'LATITUDE', 'y', 'yto'),
            'lat_bounds':  ('latb', 'lat_bnds', 'lat_bounds'),
            'lon':         ('lon', 'longitude', 'LONGITUDE', 'x', 'xto'),
            'lon_bounds':  ('lonb', 'lon_bnds', 'lon_bounds'),
            'level':       ('level', 'lev', 'plev'),
            'time':        ('time', 'TIME'),
            'time_st':     ('average_T1',),
            'time_end':    ('average_T2',),
            'time_dur':    ('average_DT',),
            'time_bounds': ('time_bounds', 'time_bnds'),
            'year':        ('yr', 'year'),
            'month':       ('mo', 'month'),
            'day':         ('dy', 'day'),
            'sfc_area':    ('area', 'sfc_area'),
            'zsurf':       ('zsurf',),
            'land_mask':   ('land_mask',),
            'pk':          ('pk',),
            'bk':          ('bk',),
            'phalf':       ('phalf',),
            'pfull':       ('pfull',),
            'nrecords':    ('nrecords',),
            'idim':        ('idim',),
            'fill_value':  ('fill_value')
        }
        nc_grid = self._get_nc_grid()
        try:
            for name_int, names_ext in grid_attrs.iteritems():
                for name in names_ext:
                    try:
                        setattr(self, name_int,
                                self._get_nc_grid_attr(nc_grid, name))
                    except KeyError:
                        pass
                    else:
                        break
                else:
                    setattr(self, name_int, None)

        except:
            raise
        finally:
            for nc in nc_grid:
                nc.close()

    def grid_sfc_area(self, lonb, latb, gridcenter=False):
        """Calculate surface area of each grid cell in a lon-lat grid."""
        def diff_latlon_bnds(array):
            if array.ndim == 1:
                return array[1:] - array[:-1]
            else:
                return array[:,1] - array[:,0]
        dlon = diff_latlon_bnds(lonb)
        # Must compute gridcell edges if given values at cell centers.
        if gridcenter:
            # Grid must be evenly spaced for algorithm to work.
            assert np.allclose(dlon[0], dlon)
            dlon = np.append(dlon, lonb[0] - lonb[-1] + 360.)
            dlat = diff_latlon_bnds(latb)
            assert np.allclose(dlat[0], dlat)
            # First and last array values done separately.
            lat = latb
            latb = np.append(lat[0] - 0.5*dlat[0], lat[:-1] + 0.5*dlat)
            latb = np.append(latb, lat[-1]+0.5*dlat[-1])

        dsinlat = diff_latlon_bnds(np.sin(np.deg2rad(latb)))
        X, Y = np.meshgrid(np.abs(dlon), np.abs(dsinlat))

        return X*Y*(r_e**2)*(np.pi/180.)

    def _set_sfc_area(self):
        """Set the 2D array holding the surface area of gridboxes."""
        if getattr(self, 'sfc_area', None) is not None:
            return
        else:
            try:
                sfc_area = self.grid_sfc_area(
                    self.lon_bounds, self.lat_bounds, gridcenter=False
                )
            except AttributeError:
                sfc_area = self.grid_sfc_area(
                    self.lon, self.lat, gridcenter=True
                )
            self.sfc_area = sfc_area

    def set_grid_data(self):
        """Populate the attrs that hold grid data."""
        if self.grid_data_is_set:
            return
        self._set_mult_nc_grid_attr()
        self._set_sfc_area()
        if not (self.level is None):
            self.levs_thick = level_thickness(self.level)
<<<<<<< HEAD
        else:
=======
        except (AttributeError, TypeError):
>>>>>>> ab29960b
            self.levs_thick = None
        self.grid_data_is_set = True<|MERGE_RESOLUTION|>--- conflicted
+++ resolved
@@ -139,7 +139,6 @@
                         break
                 else:
                     setattr(self, name_int, None)
-
         except:
             raise
         finally:
@@ -192,12 +191,8 @@
             return
         self._set_mult_nc_grid_attr()
         self._set_sfc_area()
-        if not (self.level is None):
+        if self.level is not None:
             self.levs_thick = level_thickness(self.level)
-<<<<<<< HEAD
         else:
-=======
-        except (AttributeError, TypeError):
->>>>>>> ab29960b
             self.levs_thick = None
         self.grid_data_is_set = True