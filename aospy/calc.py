"""calc.py: classes for performing specified calculations on aospy data"""
from __future__ import print_function
import os
import shutil
import subprocess
import tarfile
import time

import numpy as np
import xray

from . import Constant, Var
from .io import (_data_in_label, _data_out_label, _ens_label, _yr_label, dmget,
                 data_in_name_gfdl)
from .timedate import TimeManager, _get_time
from .utils import (get_parent_attr, level_thickness, apply_time_offset,
                    monthly_mean_ts, monthly_mean_at_each_ind,
                    pfull_from_ps, dp_from_ps, int_dp_g)

LON_STR = 'lon'
TIME_STR = 'time'
TIME_STR_IDEALIZED = 'year'

ps = Var(
    name='ps',
    units='Pa',
    domain='atmos',
    description='Surface pressure.',
    def_time=True,
    def_vert=False,
    def_lat=True,
    def_lon=True,
    in_nc_grid=False
)


class CalcInterface(object):
    """Interface to Calc class."""
    def _set_data_in_attrs(self):
        for attr in ('data_in_start_date',
                     'data_in_end_date',
                     'default_date_range',
                     'data_in_dur',
                     'data_in_direc',
                     'data_in_files',
                     'data_in_dir_struc',
                     'ens_mem_prefix',
                     'ens_mem_ext',
                     'idealized'):
            attr_val = tuple([get_parent_attr(rn, attr, strict=False)
                              for rn in self.run])
            setattr(self, attr, attr_val)

    def __init__(self, proj=None, model=None, run=None, ens_mem=None, var=None,
                 date_range=None, region=None, intvl_in=None, intvl_out=None,
                 dtype_in_time=None, dtype_in_vert=None, dtype_out_time=None,
                 dtype_out_vert=None, level=None, chunk_len=False,
                 verbose=True):
        """Create the CalcInterface object with the given parameters."""
        if run not in model.runs.values():
            raise AttributeError("Model '{}' has no run '{}'.  Calc object "
                                 "will not be generated.".format(model, run))
        # 2015-10-13 S. Hill: This tuple-izing is for support of calculations
        # where variables come from different runs.  However, this is a very
        # fragile way of implementing that functionality.  Eventually it will
        # be replaced with something better.
        proj = tuple([proj])
        model = tuple([model])
        if not isinstance(run, (list, tuple)):
            run = tuple([run])
        # Make tuples the same length.
        if len(proj) == 1 and (len(model) > 1 or len(run) > 1):
            proj = tuple(list(proj)*len(run))
        if len(model) == 1 and len(run) > 1:
            model = tuple(list(model)*len(run))

        self.proj = proj
        self.model = model
        self.run = run

        self._set_data_in_attrs()

        self.proj_str = '_'.join(set([p.name for p in self.proj]))
        self.model_str = '_'.join(set([m.name for m in self.model]))
        run_names = [r.name for r in self.run]
        self.run_str = '_'.join(set(run_names))
        self.run_str_full = '_'.join(run_names)

        self.var = var
        self.name = self.var.name
        self.domain = self.var.domain
        self.def_time = self.var.def_time
        self.def_vert = self.var.def_vert
        self.verbose = verbose

        try:
            self.function = self.var.func
        except AttributeError:
            self.function = lambda x: x
        if getattr(self.var, 'variables', False):
            self.variables = self.var.variables
        else:
            self.variables = (self.var,)

        self.ens_mem = ens_mem
        self.level = level
        self.intvl_in = intvl_in
        self.intvl_out = intvl_out
        self.dtype_in_time = dtype_in_time
        self.dtype_in_vert = dtype_in_vert
        self.ps = ps
        if isinstance(dtype_out_time, (list, tuple)):
            self.dtype_out_time = tuple(dtype_out_time)
        else:
            self.dtype_out_time = tuple([dtype_out_time])
        self.dtype_out_vert = dtype_out_vert
        self.region = region

        self.months = TimeManager.month_indices(intvl_out)
        self.start_date = TimeManager.str_to_datetime(date_range[0])
        self.end_date = TimeManager.str_to_datetime(date_range[-1])
        tm = TimeManager(self.start_date, self.end_date, intvl_out)
        self.date_range = tm.create_time_array()

        self.start_date_xray = tm.apply_year_offset(self.start_date)
        self.end_date_xray = tm.apply_year_offset(self.end_date)


class Calc(object):
    """Class for executing, saving, and loading a single computation."""

    ARR_XRAY_NAME = 'aospy_result'

    def __str__(self):
        """String representation of the object."""
        return "Calc object: " + ', '.join(
            (self.name, self.proj_str, self.model_str, self.run_str_full)
        )

    __repr__ = __str__

    def _dir_scratch(self):
        """Create string of the data directory on the scratch filesystem."""
        ens_label = _ens_label(self.ens_mem)
        return os.path.join('/work', os.getenv('USER'), self.proj_str,
                            self.model_str, self.run_str, ens_label,
                            self.name)

    def _dir_archive(self):
        """Create string of the data directory on the archive filesystem."""
        ens_label = _ens_label(self.ens_mem)
        return os.path.join('/archive', os.getenv('USER'),
                            self.proj_str, 'data', self.model_str,
                            self.run_str, ens_label)

    def _file_name(self, dtype_out_time, extension='nc'):
        """Create the name of the aospy file."""
        out_lbl = _data_out_label(self.intvl_out, dtype_out_time,
                                  dtype_vert=self.dtype_out_vert)
        in_lbl = _data_in_label(self.intvl_in, self.dtype_in_time,
                                self.dtype_in_vert)
        ens_lbl = _ens_label(self.ens_mem)
        yr_lbl = _yr_label((self.start_date.year,
                            self.end_date.year))
        return '.'.join(
            [self.name, out_lbl, in_lbl, self.model_str, self.run_str_full,
             ens_lbl, yr_lbl, extension]
        ).replace('..', '.')

    def _path_scratch(self, dtype_out_time):
        return os.path.join(self.dir_scratch, self.file_name[dtype_out_time])

    def _path_archive(self):
        return os.path.join(self.dir_archive, 'data.tar')

    def _print_verbose(self, *args):
        """Print diagnostic message."""
        if not self.verbose:
            pass
        else:
            try:
                print('{} {}'.format(args[0], args[1]),
                      '({})'.format(time.ctime()))
            except IndexError:
                print('{}'.format(args[0]), '({})'.format(time.ctime()))

    def __init__(self, calc_interface):
        self.__dict__ = vars(calc_interface)
        self._print_verbose('Initializing Calc instance:', self.__str__())

        [mod.set_grid_data() for mod in self.model]

        if isinstance(calc_interface.ens_mem, int):
            self.data_in_direc = self.data_in_direc[calc_interface.ens_mem]

        self.dt_set = False

        self.dir_scratch = self._dir_scratch()
        self.dir_archive = self._dir_archive()
        self.file_name = {d: self._file_name(d) for d in self.dtype_out_time}
        self.path_scratch = {d: self._path_scratch(d)
                             for d in self.dtype_out_time}
        self.path_archive = self._path_archive()

        self.data_out = {}

    def _get_input_data_paths_one_dir(self, name, data_in_direc, n=0):
        """Get the names of netCDF files when all in same directory."""
        if isinstance(self.data_in_files[n][name], str):
            data_in_files = [self.data_in_files[n][name]]
        else:
            data_in_files = self.data_in_files[n][name]
        # data_in_files may hold absolute or relative paths
        paths = []
        for nc in data_in_files:
            full = '/'.join([data_in_direc, nc]).replace('//', '/')
            if os.path.isfile(nc):
                paths.append(nc)
            elif os.path.isfile(full):
                paths.append(full)
            else:
                print("Warning: specified netCDF file `{}` "
                      "not found".format(nc))
        # Remove duplicate entries.
        files = list(set(paths))
        files.sort()
        return files

    def _get_input_data_paths_gfdl_repo(self, name, n=0):
        """Get the names of netCDF files from a GFDL repo on /archive."""
        return self.model[n].find_data_in_direc_repo(
            run_name=self.run[n].name, var_name=name
        )

    def _get_input_data_paths_gfdl_dir_struct(self, name, data_in_direc,
                                              start_year, end_year, n=0):
        """Get paths to netCDF files save in GFDL standard output format."""
        domain = self.domain
        dtype_lbl = self.dtype_in_time
        if self.dtype_in_vert == 'sigma' and name != 'ps':
            domain += '_level'
        if self.dtype_in_time == 'inst':
            domain += '_inst'
            dtype_lbl = 'ts'
        if 'monthly_from_' in self.dtype_in_time:
            dtype = self.dtype_in_time.replace('monthly_from_', '')
            dtype_lbl = dtype
        else:
            dtype = self.dtype_in_time
        direc = os.path.join(data_in_direc, domain, dtype_lbl, self.intvl_in,
                             str(self.data_in_dur[n]) + 'yr')
        files = [os.path.join(direc, data_in_name_gfdl(name, domain, dtype,
                                                  self.intvl_in, year,
                                                  self.intvl_out,
                                                  self.data_in_start_date[n].year,
                                                  self.data_in_dur[n]))
                 for year in range(start_year, end_year + 1)]
        # Remove duplicate entries.
        files = list(set(files))
        files.sort()
        return files

    def _get_data_in_direc(self, n):
        if isinstance(self.data_in_direc, str):
            return self.data_in_direc
        if isinstance(self.data_in_direc, (list, tuple)):
            return self.data_in_direc[n]
        raise IOError("data_in_direc must be string, list, or tuple: "
                      "{}".format(self.data_in_direc))

    def _get_input_data_paths(self, var, start_date=False,
                              end_date=False, n=0):
        """Create xray.DataArray of the variable from its netCDF files on disk.

        Files chosen depend on the specified variables and time interval and
        the attributes of the netCDF files.
        """
        data_in_direc = self._get_data_in_direc(n)
        # Cycle through possible names until the data is found.
        for name in var.names:
            if self.data_in_dir_struc[n] == 'one_dir':
                try:
                    files = self._get_input_data_paths_one_dir(
                        name, data_in_direc, n=n
                    )
                except KeyError:
                    pass
                else:
                    break
            elif self.data_in_dir_struc[n].lower() == 'gfdl':
                try:
                    files = self._get_input_data_paths_gfdl_dir_struct(
                        name, data_in_direc, start_date.year,
                        end_date.year, n=n
                    )
                except:
                    raise
                else:
                    break
            elif self.data_in_dir_struc[n].lower() == 'gfdl_repo':
                try:
                    files = self._get_input_data_paths_gfdl_repo(name, n=n)
                except IOError:
                    pass
                else:
                    break
            else:
                raise ValueError("Specified directory type not supported"
                                 ": {}".format(self.data_in_dir_struc[n]))
        else:
            raise IOError("netCDF files for variable `{}`, year range {}-{}, "
                          "in directory {}, not found".format(var, start_date,
                                                              end_date,
                                                              data_in_direc))
        paths = list(set(files))
        paths.sort()
        return paths

    def _to_desired_dates(self, arr):
        """Restrict the xray DataArray or Dataset to the desired months."""
        times = _get_time(arr['time'], self.start_date_xray,
                          self.end_date_xray, self.months, indices=False)
        return arr.sel(time=times)

    def _create_input_data_obj(self, var, start_date=False,
                               end_date=False, n=0, set_dt=False):
        """Create xray.DataArray for the Var from files on disk."""
        paths = self._get_input_data_paths(var, start_date, end_date, n)
        # 2015-10-15 S. Hill: This `dmget` call, which is unique to the
        # filesystem at the NOAA GFDL computing cluster, should be factored out
        # of this function.  A config setting or some other user input should
        # specify what method to call to access the files on the filesystem.
        dmget(paths)
        ds_chunks = []
        # 2015-10-16 S. Hill: Can we use the xray.open_mfdataset function here
        # instead of this logic of making individual datasets and then
        # calling xray.concat?  Or does the year<1678 logic make this not
        # possible?

        # 2015-10-16 19:06:00 S. Clark: The year<1678 logic is independent of
        # using xray.open_mfdataset. The main reason I held off on using it
        # here was that it opens a can of worms with regard to performance;
        # we'd need to add some logic to make sure the data were chunked in a
        # reasonable way (and logic to change the chunking if need be).
        for file_ in paths:
            test = xray.open_dataset(file_, decode_cf=False,
                                     drop_variables=['time_bounds', 'nv',
                                                     'average_T1',
                                                     'average_T2'])
            if start_date.year < 1678:
                for v in ['time']:
                    test[v].attrs['units'] = ('days since 1900-01-01 '
                                              '00:00:00')
                test['time'].attrs['calendar'] = 'noleap'
            test = xray.decode_cf(test)
            ds_chunks.append(test)
        ds = xray.concat(ds_chunks, dim='time')
        # 2015-10-16 S. Hill: Passing in each variable as a Dataset is causing
        # lots of problems in my functions, even ones as simple as just adding
        # the two variables together.  I think it makes most sense to just grab
        # the DataArray of the desired data from the Dataset.
        for name in var.names:
            try:
                arr = ds[name]
            except KeyError:
                pass
            else:
                break
        else:
            raise KeyError('Variable not found: {}'.format(var))
        # At least one variable has to get us the dt array also.
        if set_dt:
            for name in ['average_DT']:
                try:
                    dt = ds[name]
                except KeyError:
                    pass
                else:
                    # Convert from nanoseconds to seconds (prevent overflow)
                    self.dt = (self._to_desired_dates(dt) /
                               np.timedelta64(1, 's'))
                    break
        return arr

    def _phalf_to_pfull(self, arr):
        """Interpolate data at sigma half levels to full levels."""
        raise NotImplementedError

    def _get_pressure_vals(self, var, start_date, end_date, n=0):
        """Get pressure array, whether sigma or standard levels."""
        self._print_verbose("Getting pressure data:", var)
        if self.dtype_in_vert == 'pressure':
            if np.any(self.pressure):
                pressure = self.pressure
            else:
                pressure = self.model[n].level
            if var == 'p':
                data = pressure
            elif var == 'dp':
                data = level_thickness(pressure)

        if self.dtype_in_vert == 'sigma':
            bk = self.model[n].bk
            pk = self.model[n].pk
            ps = self._create_input_data_obj(self.ps, start_date, end_date)
            pfull_coord = self.model[n].pfull
            if var == 'p':
                data = pfull_from_ps(bk, pk, ps, pfull_coord)
            elif var == 'dp':
                data = dp_from_ps(bk, pk, ps, pfull_coord)
        return data

    def _get_input_data(self, var, start_date, end_date, n):
        """Get the data for a single variable over the desired date range."""
        self._print_verbose("Getting input data:", var)
      # Pass numerical constants as is.
        if isinstance(var, (float, int)):
            return var
        elif isinstance(var, Constant):
            return var.value
        # If only 1 run, use it to load all data.
        # Otherwise assume that # runs == # vars to load.
        if len(self.run) == 1:
            n = 0
        # Pressure handled specially due to complications from sigma vs. p.
        if var in ('p', 'dp'):
            data = self._get_pressure_vals(var, start_date, end_date)
        # Get grid, time, etc. arrays directly from model object
        elif var.name in ('lat', 'lon', 'time', 'level',
                          'pk', 'bk', 'sfc_area'):
            data = getattr(self.model[n], var.name)
        # aospy.Var objects remain.
        else:
            set_dt = True if not hasattr(self, 'dt') else False
            data = self._create_input_data_obj(var, start_date, end_date, n=n,
                                               set_dt=set_dt)
        # Force all data to be at full pressure levels, not half levels.
        if self.dtype_in_vert == 'sigma' and var.def_vert == 'phalf':
            data = self._phalf_to_pfull(data)
        # Restrict to the desired dates within each year.
        if var.def_time:
            return self._to_desired_dates(data)
        return data

    def _get_all_data(self, start_date, end_date):
        """Get the needed data from all of the vars in the calculation."""
        return [self._get_input_data(v, start_date, end_date, n)
                for n, v in enumerate(self.variables)]

    def _prep_data(self, data, func_input_dtype):
        """Convert data to type needed by the given function.

        :param data: List of xray.DataArray objects.
        :param func_input_dtype: One of (None, 'DataArray', 'Dataset',
                                 'numpy'). Specifies which datatype to convert
                                 to.
        """
        if func_input_dtype is None:
            return data
        if func_input_dtype == 'DataArray':
            return data
        if func_input_dtype == 'Dataset':
            # S. Hill 2015-10-19: This should be filled in with logic that
            # creates a single Dataset comprising all of the DataArray objects
            # in `data`.
            return NotImplementedError
        if func_input_dtype == 'numpy':
            self.coords = data[0].coords
            return [d.values for d in data]
        raise ValueError("Unknown func_input_dtype "
                         "'{}'.".format(func_input_dtype))

    def _local_ts(self, *data_in):
        """Perform the computation at each gridpoint and time index."""
        arr = self.function(*data_in)
        if self.var.func_input_dtype == 'numpy':
            arr = xray.DataArray(arr, coords=self.coords)
        arr.name = self.name
        return arr

    def _compute(self, start_date, end_date, monthly_mean=False):
        """Perform the calculation."""
        data_in = self._prep_data(self._get_all_data(start_date, end_date),
                                  self.var.func_input_dtype)
        if monthly_mean:
            data_in = [monthly_mean_ts(d) for d in data_in]
        local_ts = self._local_ts(*data_in)
        if self.dtype_in_time == 'inst':
            dt = xray.DataArray(np.ones(np.shape(local_ts[TIME_STR])),
                                dims=[TIME_STR], coords=[local_ts[TIME_STR]])
        else:
            dt = self.dt
        if monthly_mean:
            dt = monthly_mean_ts(dt)
        return local_ts, dt

<<<<<<< HEAD
    def _to_yearly_ts(self, arr, dt):
        """Average a sub-yearly time-series over each year."""
        if isinstance(dt, int):
            dt_by_year = len(arr.groupby('time.year'))
        else:
            # Convert from ns to days (prevent overflow)
            dt = dt.astype('float')
            dt_by_year = dt.groupby('time.year').sum('time')
        arr = arr*dt
        return arr.groupby('time.year').sum('time') / dt_by_year

=======
>>>>>>> 86a34f71
    def _vert_int(self, arr, dp):
        """Vertical integral"""
        return int_dp_g(arr, dp)

    def _compute_full_ts(self, monthly_mean=False, zonal_asym=False):
        """Perform calculation and create yearly timeseries at each point."""
        # Get results at each desired timestep and spatial point.
        # Here we need to provide file read-in dates (NOT xray dates)
        if monthly_mean:
            full_ts, dt = self._compute(self.start_date, self.end_date,
                                        monthly_mean=True)
        else:
            full_ts, dt = self._compute(self.start_date, self.end_date)
        if zonal_asym:
            full_ts = full_ts - full_ts.mean(LON_STR)
        # Vertically integrate.
        if self.dtype_out_vert == 'vert_int' and self.var.def_vert:
            # Here we need file read-in dates (NOT xray dates)
            full_ts = self._vert_int(full_ts, self._get_pressure_vals(
                'dp', self.start_date, self.end_date
            ))
        return full_ts, dt

    def _avg_by_year(self, arr, dt):
        """Average a sub-yearly time-series over each year."""
        return ((arr*dt).groupby('time.year').sum('time') /
                dt.groupby('time.year').sum('time'))

    def _full_to_yearly_ts(self, arr, dt):
        """Average the full timeseries within each year."""
        time_defined = self.def_time and not ('av' in self.dtype_in_time or
                                              self.idealized[0])
        if time_defined:
            arr = self._avg_by_year(arr, dt)
        return arr

    def _time_reduce(self, arr, reduction):
        """Perform the specified time reduction on a local time-series."""
        tdim = TIME_STR if self.idealized[0] else TIME_STR_IDEALIZED
        reductions = {
            'None': lambda xarr: xarr,
            'ts': lambda xarr: xarr,
            'av': lambda xarr: xarr.mean(tdim),
            'std': lambda xarr: xarr.std(tdim),
            }
        try:
            return reductions[reduction](arr)
        except KeyError:
            raise ValueError("Specified time-reduction method '{}' is not "
                             "supported".format(reduction))

    def region_calcs(self, arr, func, n=0):
        """Perform a calculation for all regions."""
        reg_dat = {}
        for reg in self.region.values():
            # Just pass along the data if averaged already.
            if 'av' in self.dtype_in_time:
                data_out = reg.ts(arr, self.model[n])
            # Otherwise perform the calculation.
            else:
                method = getattr(reg, func)
                data_out = method(arr, self.model[n])
            reg_dat.update({reg.name: data_out})
        return reg_dat

    def compute(self):
        """Perform all desired calculations on the data and save externally."""
        # Compute only the needed timeseries.
        self._print_verbose('\n', 'Computing desired timeseries for '
                            '{} -- {}.'.format(self.start_date, self.end_date))
        bool_monthly = ['monthly_from' in self.dtype_in_time]
        bool_eddy = ['eddy' in dout for dout in self.dtype_out_time]
        if not all(bool_monthly):
            full_ts, full_dt = self._compute_full_ts(monthly_mean=False)
        else:
            full_ts = False
        if any(bool_eddy) or any(bool_monthly):
            monthly_ts, monthly_dt = self._compute_full_ts(monthly_mean=True)
        else:
            monthly_ts = False
        if any(bool_eddy):
            eddy_ts = full_ts - monthly_mean_at_each_ind(monthly_ts, full_ts)
        else:
            eddy_ts = False

        # Average within each year.
        if not all(bool_monthly):
            full_ts = self._full_to_yearly_ts(full_ts, full_dt)
        if any(bool_monthly):
            monthly_ts = self._full_to_yearly_ts(monthly_ts, monthly_dt)
        if any(bool_eddy):
            eddy_ts = self._full_to_yearly_ts(eddy_ts, full_dt)

        # Apply time reduction methods.
        if self.def_time:
            self._print_verbose("Applying desired time-reduction methods.")
            # Determine which are regional, which are eddy.
            reduc_specs = [r.split('.') for r in self.dtype_out_time]
            reduced = {}
            for reduc, specs in zip(self.dtype_out_time, reduc_specs):
                func = specs[-1]
                data = eddy_ts if 'eddy' in specs else full_ts
                if 'reg' in specs:
                    reduced.update({reduc: self.region_calcs(data, func)})
                else:
                    reduced.update({reduc: self._time_reduce(data, func)})
        else:
            reduced = {'': full_ts}

        # Save to disk.
        self._print_verbose("Writing desired gridded outputs to disk.")
        for dtype_time, data in reduced.items():
            self.save(data, dtype_time, dtype_out_vert=self.dtype_out_vert)

    def _save_to_scratch(self, data, dtype_out_time):
        """Save the data to the scratch filesystem."""
        path = self.path_scratch[dtype_out_time]
        if not os.path.isdir(self.dir_scratch):
            os.makedirs(self.dir_scratch)
        if 'reg' in dtype_out_time:
            try:
                reg_data = xray.open_dataset(path)
            except (EOFError, RuntimeError):
                reg_data = xray.Dataset()
            # Add the new data to the dictionary or Dataset.
            # Same method works for both.
            reg_data.update(data)
            data_out = reg_data
        else:
            data_out = data
        if isinstance(data_out, xray.DataArray):
            data_out = xray.Dataset({self.name: data_out})
        data_out.to_netcdf(path, engine='scipy')

    def _save_to_archive(self, dtype_out_time):
        """Add the data to the tar file in /archive."""
        if not os.path.isdir(self.dir_archive):
            os.makedirs(self.dir_archive)
        # tarfile 'append' mode won't overwrite the old file, which we want.
        # So open in 'read' mode, extract the file, and then delete it.
        # But 'read' mode throws OSError if file doesn't exist: make it first.
        dmget([self.path_archive])
        with tarfile.open(self.path_archive, 'a') as tar:
            pass
        with tarfile.open(self.path_archive, 'r') as tar:
            old_data_path = os.path.join(self.dir_archive,
                                         self.file_name[dtype_out_time])
            try:
                tar.extract(self.file_name[dtype_out_time],
                            path=old_data_path)
            except KeyError:
                pass
            else:
                # The os module treats files on archive as non-empty
                # directories, so can't use os.remove or os.rmdir.
                shutil.rmtree(old_data_path)
                subprocess.call([
                    "tar", "--delete", "--file={}".format(self.path_archive),
                    self.file_name[dtype_out_time]
                ])
        with tarfile.open(self.path_archive, 'a') as tar:
            tar.add(self.path_scratch[dtype_out_time],
                    arcname=self.file_name[dtype_out_time])

    def _update_data_out(self, data, dtype):
        """Append the data of the given dtype_out to the data_out attr."""
        try:
            self.data_out.update({dtype: data})
        except AttributeError:
            self.data_out = {dtype: data}

    def save(self, data, dtype_out_time, dtype_out_vert=False,
             scratch=True, archive=False):
        """Save aospy data to data_out attr and to an external file."""
        self._update_data_out(data, dtype_out_time)
        if scratch:
            self._save_to_scratch(data, dtype_out_time)
        if archive:
            self._save_to_archive(dtype_out_time)
        print('\t', '{}'.format(self.path_scratch[dtype_out_time]))

    def _load_from_scratch(self, dtype_out_time, dtype_out_vert=False):
        """Load aospy data saved on scratch file system."""
        ds = xray.open_dataset(self.path_scratch[dtype_out_time],
                               engine='scipy')
        return ds[self.name]

    def _load_from_archive(self, dtype_out_time, dtype_out_vert=False):
        """Load data save in tarball on archive file system."""
        path = os.path.join(self.dir_archive, 'data.tar')
        dmget([path])
        with tarfile.open(path, 'r') as data_tar:
            ds = xray.open_dataset(
                data_tar.extractfile(self.file_name[dtype_out_time]),
                engine='scipy'
            )
            return ds[self.name]

    def _get_data_subset(self, data, region=False, time=False,
                         vert=False, lat=False, lon=False, n=0):
        """Subset the data array to the specified time/level/lat/lon, etc."""
        if region:
            # if type(region) is str:
                # data = data[region]
            # elif type(region) is Region:
            data = data[region.name]
        if np.any(time):
            data = data[time]
            if 'monthly_from_' in self.dtype_in_time:
                data = np.mean(data, axis=0)[np.newaxis, :]
        if np.any(vert):
            if self.dtype_in_vert != 'sigma':
                if np.max(self.model[n].level) > 1e4:
                    # Convert from Pa to hPa.
                    lev_hpa = self.model[n].level*1e-2
                else:
                    lev_hpa = self.model[n].level
                level_index = np.where(lev_hpa == self.level)
                if 'ts' in self.dtype_out_time:
                    data = np.squeeze(data[:, level_index])
                else:
                    data = np.squeeze(data[level_index])
        if np.any(lat):
            raise NotImplementedError
        if np.any(lon):
            raise NotImplementedError
        return data

    def load(self, dtype_out_time, dtype_out_vert=False, region=False,
             time=False, vert=False, lat=False, lon=False, plot_units=False,
             mask_unphysical=False):
        """Load the data from the object if possible or from disk."""
        # Grab from the object if its there.
        try:
            data = self.data_out[dtype_out_time]
        except (AttributeError, KeyError):
            # Otherwise get from disk.  Try scratch first, then archive.
            try:
                data = self._load_from_scratch(dtype_out_time, dtype_out_vert)
            except IOError:
                data = self._load_from_archive(dtype_out_time, dtype_out_vert)
        # Copy the array to self.data_out for ease of future access.
        self._update_data_out(data, dtype_out_time)
        # Subset the array and convert units as desired.
        if any((region, time, vert, lat, lon)):
            data = self._get_data_subset(data, region=region, time=time,
                                         vert=vert, lat=lat, lon=lon)
        # Apply desired plotting/cleanup methods.
        if mask_unphysical:
            data = self.var.mask_unphysical(data)
        if plot_units:
            data = self.var.to_plot_units(data, vert_int=dtype_out_vert)
        return data<|MERGE_RESOLUTION|>--- conflicted
+++ resolved
@@ -494,20 +494,6 @@
             dt = monthly_mean_ts(dt)
         return local_ts, dt
 
-<<<<<<< HEAD
-    def _to_yearly_ts(self, arr, dt):
-        """Average a sub-yearly time-series over each year."""
-        if isinstance(dt, int):
-            dt_by_year = len(arr.groupby('time.year'))
-        else:
-            # Convert from ns to days (prevent overflow)
-            dt = dt.astype('float')
-            dt_by_year = dt.groupby('time.year').sum('time')
-        arr = arr*dt
-        return arr.groupby('time.year').sum('time') / dt_by_year
-
-=======
->>>>>>> 86a34f71
     def _vert_int(self, arr, dp):
         """Vertical integral"""
         return int_dp_g(arr, dp)
