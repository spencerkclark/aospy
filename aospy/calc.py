--- conflicted
+++ resolved
@@ -485,12 +485,9 @@
         if self.intvl_in.endswith('hr'):
             offset = -1*int(self.intvl_in[0])
         else:
-<<<<<<< HEAD
             offset = 0
-=======
-            raise NotImplementedError
->>>>>>> 406f11df
-        arr[TIME_STR] = apply_time_offset(arr[TIME_STR], hours=offset)
+        time = apply_time_offset(arr[TIME_STR], hours=offset)
+        arr[TIME_STR] = time
         return arr
 
     def _get_input_data(self, var, start_date, end_date, n):
