"""calc.py: classes for performing specified calculations on aospy data"""
from __future__ import print_function
import os
import shutil
import subprocess
import tarfile
import time

import numpy as np
import pandas as pd
import xray
from . import Constant, Var
from .__config__ import (LAT_STR, LON_STR, PLEVEL_STR, TIME_STR,
                         TIME_STR_IDEALIZED)
from .io import (_data_in_label, _data_out_label, _ens_label, _yr_label, dmget,
                 data_in_name_gfdl)
from .timedate import TimeManager, _get_time
from .utils import (get_parent_attr, level_thickness, apply_time_offset,
                    monthly_mean_ts, monthly_mean_at_each_ind,
                    pfull_from_ps, dp_from_ps, int_dp_g, to_pascal)


ps = Var(
    name='ps',
    units='Pa',
    domain='atmos',
    description='Surface pressure.',
    def_time=True,
    def_vert=False,
    def_lat=True,
    def_lon=True,
    in_nc_grid=False
)


class CalcInterface(object):
    """Interface to Calc class."""
    def _set_data_in_attrs(self):
        for attr in ('data_in_start_date',
                     'data_in_end_date',
                     'default_date_range',
                     'data_in_dur',
                     'data_in_direc',
                     'data_in_files',
                     'data_in_dir_struc',
                     'ens_mem_prefix',
                     'ens_mem_ext',
                     'idealized'):
            attr_val = tuple([get_parent_attr(rn, attr, strict=False)
                              for rn in self.run])
            setattr(self, attr, attr_val)

    def __init__(self, proj=None, model=None, run=None, ens_mem=None, var=None,
                 date_range=None, region=None, intvl_in=None, intvl_out=None,
                 dtype_in_time=None, dtype_in_vert=None, dtype_out_time=None,
                 dtype_out_vert=None, level=None, chunk_len=False,
                 verbose=True):
        """Create the CalcInterface object with the given parameters."""
        if run not in model.runs.values():
            raise AttributeError("Model '{}' has no run '{}'.  Calc object "
                                 "will not be generated.".format(model, run))
        # 2015-10-13 S. Hill: This tuple-izing is for support of calculations
        # where variables come from different runs.  However, this is a very
        # fragile way of implementing that functionality.  Eventually it will
        # be replaced with something better.
        proj = tuple([proj])
        model = tuple([model])
        if not isinstance(run, (list, tuple)):
            run = tuple([run])
        # Make tuples the same length.
        if len(proj) == 1 and (len(model) > 1 or len(run) > 1):
            proj = tuple(list(proj)*len(run))
        if len(model) == 1 and len(run) > 1:
            model = tuple(list(model)*len(run))

        self.proj = proj
        self.model = model
        self.run = run

        self._set_data_in_attrs()

        self.proj_str = '_'.join(set([p.name for p in self.proj]))
        self.model_str = '_'.join(set([m.name for m in self.model]))
        run_names = [r.name for r in self.run]
        self.run_str = '_'.join(set(run_names))
        self.run_str_full = '_'.join(run_names)

        self.var = var
        self.name = self.var.name
        self.domain = self.var.domain
        self.def_time = self.var.def_time
        self.def_vert = self.var.def_vert
        self.verbose = verbose

        try:
            self.function = self.var.func
        except AttributeError:
            self.function = lambda x: x
        if getattr(self.var, 'variables', False):
            self.variables = self.var.variables
        else:
            self.variables = (self.var,)

        self.ens_mem = ens_mem
        self.level = level
        self.intvl_in = intvl_in
        self.intvl_out = intvl_out
        self.dtype_in_time = dtype_in_time
        self.dtype_in_vert = dtype_in_vert
        self.ps = ps
        if isinstance(dtype_out_time, (list, tuple)):
            self.dtype_out_time = tuple(dtype_out_time)
        else:
            self.dtype_out_time = tuple([dtype_out_time])
        self.dtype_out_vert = dtype_out_vert
        self.region = region

        self.months = TimeManager.month_indices(intvl_out)
        self.start_date = TimeManager.str_to_datetime(date_range[0])
        self.end_date = TimeManager.str_to_datetime(date_range[-1])
        tm = TimeManager(self.start_date, self.end_date, intvl_out)
        self.date_range = tm.create_time_array()

        self.start_date_xray = tm.apply_year_offset(self.start_date)
        self.end_date_xray = tm.apply_year_offset(self.end_date)


class Calc(object):
    """Class for executing, saving, and loading a single computation."""

    ARR_XRAY_NAME = 'aospy_result'

    def __str__(self):
        """String representation of the object."""
        return "Calc object: " + ', '.join(
            (self.name, self.proj_str, self.model_str, self.run_str_full)
        )

    __repr__ = __str__

    def _dir_scratch(self):
        """Create string of the data directory on the scratch filesystem."""
        ens_label = _ens_label(self.ens_mem)
        return os.path.join('/work', os.getenv('USER'), self.proj_str,
                            self.model_str, self.run_str, ens_label,
                            self.name)

    def _dir_archive(self):
        """Create string of the data directory on the archive filesystem."""
        ens_label = _ens_label(self.ens_mem)
        return os.path.join('/archive', os.getenv('USER'),
                            self.proj_str, 'data', self.model_str,
                            self.run_str, ens_label)

    def _file_name(self, dtype_out_time, extension='nc'):
        """Create the name of the aospy file."""
        out_lbl = _data_out_label(self.intvl_out, dtype_out_time,
                                  dtype_vert=self.dtype_out_vert)
        in_lbl = _data_in_label(self.intvl_in, self.dtype_in_time,
                                self.dtype_in_vert)
        ens_lbl = _ens_label(self.ens_mem)
        yr_lbl = _yr_label((self.start_date.year,
                            self.end_date.year))
        return '.'.join(
            [self.name, out_lbl, in_lbl, self.model_str, self.run_str_full,
             ens_lbl, yr_lbl, extension]
        ).replace('..', '.')

    def _path_scratch(self, dtype_out_time):
        return os.path.join(self.dir_scratch, self.file_name[dtype_out_time])

    def _path_archive(self):
        return os.path.join(self.dir_archive, 'data.tar')

    def _print_verbose(self, *args):
        """Print diagnostic message."""
        if not self.verbose:
            pass
        else:
            try:
                print('{} {}'.format(args[0], args[1]),
                      '({})'.format(time.ctime()))
            except IndexError:
                print('{}'.format(args[0]), '({})'.format(time.ctime()))

    def __init__(self, calc_interface):
        self.__dict__ = vars(calc_interface)
        self._print_verbose('Initializing Calc instance:', self.__str__())

        [mod.set_grid_data() for mod in self.model]

        if isinstance(calc_interface.ens_mem, int):
            self.data_in_direc = self.data_in_direc[calc_interface.ens_mem]

        self.dt_set = False

        self.dir_scratch = self._dir_scratch()
        self.dir_archive = self._dir_archive()
        self.file_name = {d: self._file_name(d) for d in self.dtype_out_time}
        self.path_scratch = {d: self._path_scratch(d)
                             for d in self.dtype_out_time}
        self.path_archive = self._path_archive()

        self.data_out = {}

    def _get_input_data_paths_one_dir(self, name, data_in_direc, n=0):
        """Get the names of netCDF files when all in same directory."""
        if isinstance(self.data_in_files[n][name], str):
            data_in_files = [self.data_in_files[n][name]]
        else:
            data_in_files = self.data_in_files[n][name]
        # data_in_files may hold absolute or relative paths
        paths = []
        for nc in data_in_files:
            full = '/'.join([data_in_direc, nc]).replace('//', '/')
            if os.path.isfile(nc):
                paths.append(nc)
            elif os.path.isfile(full):
                paths.append(full)
            else:
                print("Warning: specified netCDF file `{}` "
                      "not found".format(nc))
        # Remove duplicate entries.
        files = list(set(paths))
        files.sort()
        return files

    def _get_input_data_paths_gfdl_repo(self, name, n=0):
        """Get the names of netCDF files from a GFDL repo on /archive."""
        return self.model[n].find_data_in_direc_repo(
            run_name=self.run[n].name, var_name=name
        )

    def _get_input_data_paths_gfdl_dir_struct(self, name, data_in_direc,
                                              start_year, end_year, n=0):
        """Get paths to netCDF files save in GFDL standard output format."""
        domain = self.domain
        dtype_lbl = self.dtype_in_time
        if self.dtype_in_vert == 'sigma' and name != 'ps':
            domain += '_level'
        if self.dtype_in_time == 'inst':
            domain += '_inst'
            dtype_lbl = 'ts'
        if 'monthly_from_' in self.dtype_in_time:
            dtype = self.dtype_in_time.replace('monthly_from_', '')
            dtype_lbl = dtype
        else:
            dtype = self.dtype_in_time
        direc = os.path.join(data_in_direc, domain, dtype_lbl, self.intvl_in,
                             str(self.data_in_dur[n]) + 'yr')
<<<<<<< HEAD
        files = [os.path.join(direc, data_in_name_gfdl(name, domain, dtype,
                                                  self.intvl_in, year,
                                                  self.intvl_out,
                                                  self.data_in_start_date[n].year,
                                                  self.data_in_dur[n]))
                 for year in range(start_year, end_year)]
=======
        files = [os.path.join(direc, data_in_name_gfdl(
                     name, domain, dtype, self.intvl_in, year, self.intvl_out,
                     self.data_in_start_date[n].year, self.data_in_dur[n]
                 )) for year in range(start_year, end_year + 1)]
>>>>>>> 692ed729
        # Remove duplicate entries.
        files = list(set(files))
        files.sort()
        return files

    def _get_data_in_direc(self, n):
        if isinstance(self.data_in_direc, str):
            return self.data_in_direc
        if isinstance(self.data_in_direc, (list, tuple)):
            return self.data_in_direc[n]
        raise IOError("data_in_direc must be string, list, or tuple: "
                      "{}".format(self.data_in_direc))

    def _get_input_data_paths(self, var, start_date=False,
                              end_date=False, n=0):
        """Create xray.DataArray of the variable from its netCDF files on disk.

        Files chosen depend on the specified variables and time interval and
        the attributes of the netCDF files.
        """
        data_in_direc = self._get_data_in_direc(n)
        # Cycle through possible names until the data is found.
        for name in var.names:
            if self.data_in_dir_struc[n] == 'one_dir':
                try:
                    files = self._get_input_data_paths_one_dir(
                        name, data_in_direc, n=n
                    )
                except KeyError:
                    pass
                else:
                    break
            elif self.data_in_dir_struc[n].lower() == 'gfdl':
                try:
                    files = self._get_input_data_paths_gfdl_dir_struct(
                        name, data_in_direc, start_date.year,
                        end_date.year, n=n
                    )
                except:
                    raise
                else:
                    break
            elif self.data_in_dir_struc[n].lower() == 'gfdl_repo':
                try:
                    files = self._get_input_data_paths_gfdl_repo(name, n=n)
                except IOError:
                    pass
                else:
                    break
            else:
                raise ValueError("Specified directory type not supported"
                                 ": {}".format(self.data_in_dir_struc[n]))
        else:
            raise IOError("netCDF files for variable `{}`, year range {}-{}, "
                          "in directory {}, not found".format(var, start_date,
                                                              end_date,
                                                              data_in_direc))
        paths = list(set(files))
        paths.sort()
        return paths

    def _to_desired_dates(self, arr):
        """Restrict the xray DataArray or Dataset to the desired months."""
        times = _get_time(arr[TIME_STR], self.start_date_xray,
                          self.end_date_xray, self.months, indices=False)
        return arr.sel(time=times)

    def _add_grid_attributes(self, ds, n=0):
        """Add model grid attributes to a dataset"""

        grid_attrs = {
            'lat':         ('lat', 'latitude', 'LATITUDE', 'y', 'yto'),
            'lat_bounds':  ('latb', 'lat_bnds', 'lat_bounds'),
            'lon':         ('lon', 'longitude', 'LONGITUDE', 'x', 'xto'),
            'lon_bounds':  ('lonb', 'lon_bnds', 'lon_bounds'),
            'level':       ('level', 'lev', 'plev'),
            'sfc_area':    ('area', 'sfc_area'),
            'zsurf':       ('zsurf',),
            'land_mask':   ('land_mask',),
            'pk':          ('pk',),
            'bk':          ('bk',),
            'phalf':       ('phalf',),
            'pfull':       ('pfull',),
            }

        for name_int, names_ext in grid_attrs.items():
            ds_coord_name = set(names_ext).intersection(set(ds.coords))
            if ds_coord_name:
                # Check if coord is in dataset already.
                # If it is, then rename it so that it has 
                # the correct internal name.
                ds = ds.rename({list(ds_coord_name)[0] : name_int})
                ds = ds.set_coords(name_int)
                if not self._strip_undefined_coords(ds[name_int]).equals(getattr(self.model[n], name_int)):
                    print("Warning: Model coordinates for '{}' do not match those in Run".format(name_int))
            else:
                # Bring in coord from model object.
                ds[name_int] = getattr(self.model[n], name_int)
                ds = ds.set_coords(name_int)
            if self.dtype_in_vert == 'pressure' and 'level' in ds.coords:
                self.pressure = ds.level
        # 2015-10-26 S. Clark: From here on I think it's wise to create a rule that
        # if a particular Run uses a slightly different model version and 
        # has slightly different latitude or longitude coordinates (no matter
        # how small) then it uses a different Model. So if something breaks due to 
        # alignment it should raise an exception telling the user that the Model 
        # coordinates do not match the coordinates of the Run and the user should
        # create a new Model object for this Run (and others that use this version of
        # the model). As inconvenient as that might be, it's more complicated to implement
        # something that would allow for one model to use two slightly different grids.
        
        # As it turns out this removes the need to compute surface area within Calc.py.        
        return ds

    def _create_input_data_obj(self, var, start_date=False,
                               end_date=False, n=0, set_dt=False):
        """Create xray.DataArray for the Var from files on disk."""
        paths = self._get_input_data_paths(var, start_date, end_date, n)
        # 2015-10-15 S. Hill: This `dmget` call, which is unique to the
        # filesystem at the NOAA GFDL computing cluster, should be factored out
        # of this function.  A config setting or some other user input should
        # specify what method to call to access the files on the filesystem.
        dmget(paths)
        ds_chunks = []
        # 2015-10-16 S. Hill: Can we use the xray.open_mfdataset function here
        # instead of this logic of making individual datasets and then
        # calling xray.concat?  Or does the year<1678 logic make this not
        # possible?

        # 2015-10-16 19:06:00 S. Clark: The year<1678 logic is independent of
        # using xray.open_mfdataset. The main reason I held off on using it
        # here was that it opens a can of worms with regard to performance;
        # we'd need to add some logic to make sure the data were chunked in a
        # reasonable way (and logic to change the chunking if need be).

        for file_ in paths:
            test = xray.open_dataset(file_, decode_cf=False,
                                     drop_variables=['time_bounds', 'nv',
                                                     'average_T1',
                                                     'average_T2'])
            if start_date.year < 1678:
                for v in [TIME_STR]:
                    test[v].attrs['units'] = ('days since 1900-01-01 '
                                              '00:00:00')
                test[TIME_STR].attrs['calendar'] = 'noleap'
            test = xray.decode_cf(test)
            ds_chunks.append(test)
<<<<<<< HEAD
        ds = xray.concat(ds_chunks, dim='time')
        ds = self._add_grid_attributes(ds,n)
=======
        ds = xray.concat(ds_chunks, dim=TIME_STR)
>>>>>>> 692ed729
        # 2015-10-16 S. Hill: Passing in each variable as a Dataset is causing
        # lots of problems in my functions, even ones as simple as just adding
        # the two variables together.  I think it makes most sense to just grab
        # the DataArray of the desired data from the Dataset.
        for name in var.names:
            try:
                arr = ds[name]
            except KeyError:
                pass
            else:
                break
        else:
            raise KeyError('Variable not found: {}'.format(var))
        # At least one variable has to get us the dt array also.
        if set_dt:
            for name in ['average_DT']:
                try:
                    dt = ds[name]
                except KeyError:
                    pass
                else:
                    # Convert from nanoseconds to seconds (prevent overflow)
                    self.dt = (self._to_desired_dates(dt) /
                               np.timedelta64(1, 's'))
                    break
        return arr

    def _phalf_to_pfull(self, arr):
        """Interpolate data at sigma half levels to full levels."""
        raise NotImplementedError

    def _get_pressure_vals(self, var, start_date, end_date, n=0):
        """Get pressure array, whether sigma or standard levels."""
        if self.dtype_in_vert == 'pressure':
            if np.any(self.pressure):
                pressure = self.pressure
            else:
                pressure = self.model[n].level
            if var == 'p':
                data = pressure
            elif var == 'dp':
                data = level_thickness(pressure)

        if self.dtype_in_vert == 'sigma':
            bk = self.model[n].bk
            pk = self.model[n].pk
            ps = self._create_input_data_obj(self.ps, start_date, end_date)
            pfull_coord = self.model[n].pfull
            if var == 'p':
                data = pfull_from_ps(bk, pk, ps, pfull_coord)
            elif var == 'dp':
                data = dp_from_ps(bk, pk, ps, pfull_coord)
        return data

    def _correct_gfdl_inst_time(self, arr):
        """Correct off-by-one error in GFDL instantaneous model data."""
        time = arr[TIME_STR]
        if self.intvl_in == '3hr':
            offset = -3
        elif self.intvl_in == '6hr':
            offset = -6
        time = apply_time_offset(time, hours=offset)
        arr[TIME_STR] = time
        return arr

    def _get_input_data(self, var, start_date, end_date, n):
        """Get the data for a single variable over the desired date range."""
        self._print_verbose("Getting input data:", var)
        # If only 1 run, use it to load all data.
        # Otherwise assume that # runs == # vars to load.
        if len(self.run) == 1:
            n = 0
        # Pass numerical constants as is.
        if isinstance(var, (float, int)):
            return var
        elif isinstance(var, Constant):
            return var.value
        # Pressure handled specially due to complications from sigma vs. p.
        elif var in ('p', 'dp'):
            return self._to_desired_dates(self._get_pressure_vals(var,
                                                                  start_date,
                                                                  end_date))
        # Get grid, time, etc. arrays directly from model object
        elif var.name in (LAT_STR, LON_STR, TIME_STR, PLEVEL_STR,
                          'pk', 'bk', 'sfc_area'):
            data = getattr(self.model[n], var.name)
        # aospy.Var objects remain.
        else:
            set_dt = True if not hasattr(self, 'dt') else False
            data = self._create_input_data_obj(var, start_date, end_date, n=n,
                                               set_dt=set_dt)
            # Force all data to be at full pressure levels, not half levels.
            if self.dtype_in_vert == 'sigma' and var.def_vert == 'phalf':
                data = self._phalf_to_pfull(data)
        # Correct GFDL instantaneous data time indexing problem.
        if self.dtype_in_time == 'inst':
            data = self._correct_gfdl_inst_time(data)
        # Restrict to the desired dates within each year.
        if self.dtype_in_vert == 'sigma' and var in ('p', 'dp'):
            return self.to_desired_dates(data)
        if self.dtype_in_vert == 'pressure' and var in ('p', 'dp'):
            return data
        if var.def_time:
            return self._to_desired_dates(data)
        return data

    def _prep_data(self, data, func_input_dtype):
        """Convert data to type needed by the given function.

        :param data: List of xray.DataArray objects.
        :param func_input_dtype: One of (None, 'DataArray', 'Dataset',
                                 'numpy'). Specifies which datatype to convert
                                 to.
        """
        if func_input_dtype is None:
            return data
        if func_input_dtype == 'DataArray':
            return data
        if func_input_dtype == 'Dataset':
            # S. Hill 2015-10-19: This should be filled in with logic that
            # creates a single Dataset comprising all of the DataArray objects
            # in `data`.
            return NotImplementedError
        if func_input_dtype == 'numpy':
            self.coords = data[0].coords
            return [d.values for d in data]
        raise ValueError("Unknown func_input_dtype "
                         "'{}'.".format(func_input_dtype))

    def _get_all_data(self, start_date, end_date):
        """Get the needed data from all of the vars in the calculation."""
        return [self._prep_data(self._get_input_data(var, start_date,
                                                     end_date, n),
                                self.var.func_input_dtype)
                for n, var in enumerate(self.variables)]

    def _local_ts(self, *data_in):
        """Perform the computation at each gridpoint and time index."""
        arr = self.function(*data_in)
        if self.var.func_input_dtype == 'numpy':
            arr = xray.DataArray(arr, coords=self.coords)
        arr.name = self.name
        return arr

    def _compute(self, data_in, monthly_mean=False):
        """Perform the calculation."""
        if monthly_mean:
            data_monthly = []
            for d in data_in:
                try:
                    data_monthly.append(monthly_mean_ts(d))
                except KeyError:
                    data_monthly.append(d)
            data_in = data_monthly
        local_ts = self._local_ts(*data_in)
        if self.dtype_in_time == 'inst':
            dt = xray.DataArray(np.ones(np.shape(local_ts[TIME_STR])),
                                dims=[TIME_STR], coords=[local_ts[TIME_STR]])
        else:
            dt = self.dt
        if monthly_mean:
            dt = monthly_mean_ts(dt)
        return local_ts, dt

    def _vert_int(self, arr, dp):
        """Vertical integral"""
        return int_dp_g(arr, dp)

    def _compute_full_ts(self, data_in, monthly_mean=False, zonal_asym=False):
        """Perform calculation and create yearly timeseries at each point."""
        # Get results at each desired timestep and spatial point.
        # Here we need to provide file read-in dates (NOT xray dates)
        full_ts, dt = self._compute(data_in, monthly_mean=monthly_mean)
        if zonal_asym:
            full_ts = full_ts - full_ts.mean(LON_STR)
        # Vertically integrate.
        if self.dtype_out_vert == 'vert_int' and self.var.def_vert:
            # Here we need file read-in dates (NOT xray dates)
            full_ts = self._vert_int(full_ts, self._get_pressure_vals(
                'dp', self.start_date, self.end_date
            ))
        return full_ts, dt

    def _avg_by_year(self, arr, dt):
        """Average a sub-yearly time-series over each year."""
        return ((arr*dt).groupby('time.year').sum(TIME_STR) /
                dt.groupby('time.year').sum(TIME_STR))

    def _full_to_yearly_ts(self, arr, dt):
        """Average the full timeseries within each year."""
        time_defined = self.def_time and not ('av' in self.dtype_in_time or
                                              self.idealized[0])
        if time_defined:
            arr = self._avg_by_year(arr, dt)
        return arr

    def _time_reduce(self, arr, reduction):
        """Perform the specified time reduction on a local time-series."""
        tdim = TIME_STR if self.idealized[0] else TIME_STR_IDEALIZED
        reductions = {
            'None': lambda xarr: xarr,
            'ts': lambda xarr: xarr,
            'av': lambda xarr: xarr.mean(tdim),
            'std': lambda xarr: xarr.std(tdim),
            }
        try:
            return reductions[reduction](arr)
        except KeyError:
            raise ValueError("Specified time-reduction method '{}' is not "
                             "supported".format(reduction))

    def region_calcs(self, arr, func, n=0):
        """Perform a calculation for all regions."""
        reg_dat = {}
        for reg in self.region.values():
            # Just pass along the data if averaged already.
            if 'av' in self.dtype_in_time:
                data_out = reg.ts(arr, self.model[n])
            # Otherwise perform the calculation.
            else:
                method = getattr(reg, func)
                data_out = method(arr, self.model[n])
            reg_dat.update({reg.name: data_out})
        return reg_dat

    def compute(self):
        """Perform all desired calculations on the data and save externally."""
        # Load the input data from disk.
        data_in = self._prep_data(self._get_all_data(self.start_date,
                                                     self.end_date),
                                  self.var.func_input_dtype)
        # Compute only the needed timeseries.
        self._print_verbose('\n', 'Computing desired timeseries for '
                            '{} -- {}.'.format(self.start_date, self.end_date))
        bool_monthly = ['monthly_from' in self.dtype_in_time]
        bool_eddy = ['eddy' in dout for dout in self.dtype_out_time]
        if not all(bool_monthly):
            full_ts, full_dt = self._compute_full_ts(data_in,
                                                     monthly_mean=False)
        else:
            full_ts = False
        if any(bool_eddy) or any(bool_monthly):
            monthly_ts, monthly_dt = self._compute_full_ts(data_in,
                                                           monthly_mean=True)
        else:
            monthly_ts = False
        if any(bool_eddy):
            eddy_ts = full_ts - monthly_mean_at_each_ind(monthly_ts, full_ts)
        else:
            eddy_ts = False

        # Average within each year.
        if not all(bool_monthly):
            full_ts = self._full_to_yearly_ts(full_ts, full_dt)
        if any(bool_monthly):
            monthly_ts = self._full_to_yearly_ts(monthly_ts, monthly_dt)
        if any(bool_eddy):
            eddy_ts = self._full_to_yearly_ts(eddy_ts, full_dt)

        # Apply time reduction methods.
        if self.def_time:
            self._print_verbose("Applying desired time-reduction methods.")
            # Determine which are regional, which are eddy.
            reduc_specs = [r.split('.') for r in self.dtype_out_time]
            reduced = {}
            for reduc, specs in zip(self.dtype_out_time, reduc_specs):
                func = specs[-1]
                data = eddy_ts if 'eddy' in specs else full_ts
                if 'reg' in specs:
                    reduced.update({reduc: self.region_calcs(data, func)})
                else:
                    reduced.update({reduc: self._time_reduce(data, func)})
        else:
            reduced = {'': full_ts}

        # Save to disk.
        self._print_verbose("Writing desired gridded outputs to disk.")
        for dtype_time, data in reduced.items():
            self.save(data, dtype_time, dtype_out_vert=self.dtype_out_vert)

    def _strip_undefined_coords(self, ds):
        """Removes all undefined coordinates from a Dataset or DataArray"""
        for coord in ds.coords:
            if ds[coord].values is None:
                ds = ds.drop(coord)
        return ds

    def _save_to_scratch(self, data, dtype_out_time):
        """Save the data to the scratch filesystem."""
        path = self.path_scratch[dtype_out_time]
        # Drop undefined coords.
        data = self._strip_undefined_coords(data)
        if not os.path.isdir(self.dir_scratch):
            os.makedirs(self.dir_scratch)
        if 'reg' in dtype_out_time:
            try:
                reg_data = xray.open_dataset(path)
            except (EOFError, RuntimeError):
                reg_data = xray.Dataset()
            # Add the new data to the dictionary or Dataset.
            # Same method works for both.
            reg_data.update(data)
            data_out = reg_data
        else:
            data_out = data
        if isinstance(data_out, xray.DataArray):
            data_out = xray.Dataset({self.name: data_out})
        data_out.to_netcdf(path, engine='scipy')

    def _save_to_archive(self, dtype_out_time):
        """Add the data to the tar file in /archive."""
        if not os.path.isdir(self.dir_archive):
            os.makedirs(self.dir_archive)
        # tarfile 'append' mode won't overwrite the old file, which we want.
        # So open in 'read' mode, extract the file, and then delete it.
        # But 'read' mode throws OSError if file doesn't exist: make it first.
        dmget([self.path_archive])
        with tarfile.open(self.path_archive, 'a') as tar:
            pass
        with tarfile.open(self.path_archive, 'r') as tar:
            old_data_path = os.path.join(self.dir_archive,
                                         self.file_name[dtype_out_time])
            try:
                tar.extract(self.file_name[dtype_out_time],
                            path=old_data_path)
            except KeyError:
                pass
            else:
                # The os module treats files on archive as non-empty
                # directories, so can't use os.remove or os.rmdir.
                shutil.rmtree(old_data_path)
                subprocess.call([
                    "tar", "--delete", "--file={}".format(self.path_archive),
                    self.file_name[dtype_out_time]
                ])
        with tarfile.open(self.path_archive, 'a') as tar:
            tar.add(self.path_scratch[dtype_out_time],
                    arcname=self.file_name[dtype_out_time])

    def _update_data_out(self, data, dtype):
        """Append the data of the given dtype_out to the data_out attr."""
        try:
            self.data_out.update({dtype: data})
        except AttributeError:
            self.data_out = {dtype: data}

    def save(self, data, dtype_out_time, dtype_out_vert=False,
             scratch=True, archive=False):
        """Save aospy data to data_out attr and to an external file."""
        self._update_data_out(data, dtype_out_time)
        if scratch:
            self._save_to_scratch(data, dtype_out_time)
        if archive:
            self._save_to_archive(dtype_out_time)
        print('\t', '{}'.format(self.path_scratch[dtype_out_time]))

    def _load_from_scratch(self, dtype_out_time, dtype_out_vert=False):
        """Load aospy data saved on scratch file system."""
        ds = xray.open_dataset(self.path_scratch[dtype_out_time],
                               engine='scipy')
        return ds[self.name]

    def _load_from_archive(self, dtype_out_time, dtype_out_vert=False):
        """Load data save in tarball on archive file system."""
        path = os.path.join(self.dir_archive, 'data.tar')
        dmget([path])
        with tarfile.open(path, 'r') as data_tar:
            ds = xray.open_dataset(
                data_tar.extractfile(self.file_name[dtype_out_time]),
                engine='scipy'
            )
            return ds[self.name]

    def _get_data_subset(self, data, region=False, time=False,
                         vert=False, lat=False, lon=False, n=0):
        """Subset the data array to the specified time/level/lat/lon, etc."""
        if region:
            # if type(region) is str:
                # data = data[region]
            # elif type(region) is Region:
            data = data[region.name]
        if np.any(time):
            data = data[time]
            if 'monthly_from_' in self.dtype_in_time:
                data = np.mean(data, axis=0)[np.newaxis, :]
        if np.any(vert):
            if self.dtype_in_vert != 'sigma':
                if np.max(self.model[n].level) > 1e4:
                    # Convert from Pa to hPa.
                    lev_hpa = self.model[n].level*1e-2
                else:
                    lev_hpa = self.model[n].level
                level_index = np.where(lev_hpa == self.level)
                if 'ts' in self.dtype_out_time:
                    data = np.squeeze(data[:, level_index])
                else:
                    data = np.squeeze(data[level_index])
        if np.any(lat):
            raise NotImplementedError
        if np.any(lon):
            raise NotImplementedError
        return data

    def load(self, dtype_out_time, dtype_out_vert=False, region=False,
             time=False, vert=False, lat=False, lon=False, plot_units=False,
             mask_unphysical=False):
        """Load the data from the object if possible or from disk."""
        # Grab from the object if its there.
        try:
            data = self.data_out[dtype_out_time]
        except (AttributeError, KeyError):
            # Otherwise get from disk.  Try scratch first, then archive.
            try:
                data = self._load_from_scratch(dtype_out_time, dtype_out_vert)
            except IOError:
                data = self._load_from_archive(dtype_out_time, dtype_out_vert)
        # Copy the array to self.data_out for ease of future access.
        self._update_data_out(data, dtype_out_time)
        # Subset the array and convert units as desired.
        if any((region, time, vert, lat, lon)):
            data = self._get_data_subset(data, region=region, time=time,
                                         vert=vert, lat=lat, lon=lon)
        # Apply desired plotting/cleanup methods.
        if mask_unphysical:
            data = self.var.mask_unphysical(data)
        if plot_units:
            data = self.var.to_plot_units(data, vert_int=dtype_out_vert)
        return data<|MERGE_RESOLUTION|>--- conflicted
+++ resolved
@@ -248,19 +248,12 @@
             dtype = self.dtype_in_time
         direc = os.path.join(data_in_direc, domain, dtype_lbl, self.intvl_in,
                              str(self.data_in_dur[n]) + 'yr')
-<<<<<<< HEAD
-        files = [os.path.join(direc, data_in_name_gfdl(name, domain, dtype,
-                                                  self.intvl_in, year,
-                                                  self.intvl_out,
-                                                  self.data_in_start_date[n].year,
-                                                  self.data_in_dur[n]))
-                 for year in range(start_year, end_year)]
-=======
+
         files = [os.path.join(direc, data_in_name_gfdl(
                      name, domain, dtype, self.intvl_in, year, self.intvl_out,
                      self.data_in_start_date[n].year, self.data_in_dur[n]
                  )) for year in range(start_year, end_year + 1)]
->>>>>>> 692ed729
+
         # Remove duplicate entries.
         files = list(set(files))
         files.sort()
@@ -408,12 +401,8 @@
                 test[TIME_STR].attrs['calendar'] = 'noleap'
             test = xray.decode_cf(test)
             ds_chunks.append(test)
-<<<<<<< HEAD
-        ds = xray.concat(ds_chunks, dim='time')
+        ds = xray.concat(ds_chunks, dim=TIME_STR)
         ds = self._add_grid_attributes(ds,n)
-=======
-        ds = xray.concat(ds_chunks, dim=TIME_STR)
->>>>>>> 692ed729
         # 2015-10-16 S. Hill: Passing in each variable as a Dataset is causing
         # lots of problems in my functions, even ones as simple as just adding
         # the two variables together.  I think it makes most sense to just grab
