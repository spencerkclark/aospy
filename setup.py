import setuptools

LONG_DESCRIPTION = """
**aospy**: automated gridded climate data analysis and management

A framework that enables automated calculations using gridded climate data.
Following some basic description of where your data lives and defining any
functions of variables stored in that data you want to compute, aospy enables
you to fire off an arbitrary number of calculations using that data.

Important links
---------------
- HTML documentation: http://aospy.readthedocs.io/en/latest
- Issue tracker: https://github.com/spencerahill/aospy/issues
- Source code: https://github.com/spencerahill/aospy
"""

setuptools.setup(
    name="aospy",
    version="0.1.1",
    packages=setuptools.find_packages(),
    author="Spencer A. Hill and Spencer Clark",
    author_email="shill@atmos.ucla.edu",
    description="Automated gridded climate data analysis and management",
    long_description=LONG_DESCRIPTION,
    install_requires=['numpy >= 1.7',
                      'scipy >= 0.16',
                      'pandas >= 0.15.0',
                      'netCDF4 >= 1.2',
                      'toolz >= 0.7.2',
                      'dask >= 0.12',
                      'xarray >= 0.9.1',
                      'cloudpickle >= 0.2.1'],
    tests_require=['pytest >= 2.7.1',
                   'pytest-catchlog >= 1.0'],
    package_data={'aospy': ['test/data/netcdf/*.nc']},
<<<<<<< HEAD
    scripts=['examples/aospy_main.py',
             'examples/example_obj_lib.py',
             'examples/tutorial.ipynb'],
=======
    scripts=['aospy/examples/aospy_main.py',
             'aospy/examples/example_obj_lib.py',
             'aospy/examples/tutorial.ipynb'],
>>>>>>> ff3972a0
    license="Apache",
    keywords="climate science netcdf xarray",
    url="https://github.com/spencerahill/aospy",
    classifiers=[
        'Development Status :: 4 - Beta',
        'Intended Audience :: Science/Research',
        'License :: OSI Approved :: Apache Software License',
        'Natural Language :: English',
        'Operating System :: OS Independent',
        'Programming Language :: Python :: 2.7',
        'Programming Language :: Python :: 3',
        'Programming Language :: Python :: 3.4',
        'Programming Language :: Python :: 3.5',
        'Programming Language :: Python :: 3.6',
        'Topic :: Scientific/Engineering :: Atmospheric Science'
    ]
)<|MERGE_RESOLUTION|>--- conflicted
+++ resolved
@@ -34,15 +34,9 @@
     tests_require=['pytest >= 2.7.1',
                    'pytest-catchlog >= 1.0'],
     package_data={'aospy': ['test/data/netcdf/*.nc']},
-<<<<<<< HEAD
-    scripts=['examples/aospy_main.py',
-             'examples/example_obj_lib.py',
-             'examples/tutorial.ipynb'],
-=======
     scripts=['aospy/examples/aospy_main.py',
              'aospy/examples/example_obj_lib.py',
              'aospy/examples/tutorial.ipynb'],
->>>>>>> ff3972a0
     license="Apache",
     keywords="climate science netcdf xarray",
     url="https://github.com/spencerahill/aospy",
